--- conflicted
+++ resolved
@@ -4,17 +4,9 @@
 import { FieldDropdown } from '../FieldTypes/dropdown';
 import { FieldNumber } from '../FieldTypes/number';
 import { FieldString } from '../FieldTypes/string';
-<<<<<<< HEAD
-import { connect } from '../redux';
-import { FileSystemConfig } from '../types/fileSystemConfig';
-import type { FieldFactory, FSCChanged, FSCChangedMultiple } from './fields';
-
-function proxy(config: FileSystemConfig, onChange: FSCChanged<'proxy'>): React.ReactElement {
-=======
 import type { FieldFactory, FSCChanged, FSCChangedMultiple } from './fields';
 
 function hostAndPort(config: FileSystemConfig, onChange: FSCChanged<'proxy'>): React.ReactElement {
->>>>>>> 8f62809e
     const onChangeHost = (host: string) => onChange('proxy', { ...config.proxy!, host });
     const onChangePort = (port: number) => onChange('proxy', { ...config.proxy!, port });
     console.log('Current config:', config);
@@ -26,31 +18,11 @@
     </React.Fragment>;
 }
 
-<<<<<<< HEAD
-interface HopFieldProps {
-    config: FileSystemConfig;
-    configs: [name: string, label: string][];
-    onChange: FSCChanged<'hop'>;
-=======
 function hop(config: FileSystemConfig, onChange: FSCChanged<'hop'>): React.ReactElement {
     const callback = (newValue?: FileSystemConfig) => onChange('hop', newValue?.name);
     const description = 'Use another configuration as proxy, using a SSH tunnel through the targeted config to the actual remote system';
     return <FieldConfig key="hop" label="Hop" onChange={callback} value={config.hop} description={description} />;
->>>>>>> 8f62809e
 }
-const HopField = connect(({ config, configs, onChange }: HopFieldProps) => {
-    const callback = (newValue?: [string, string]) => onChange('hop', newValue?.[0]);
-    const description = 'Use another configuration as proxy, using a SSH tunnel through the targeted config to the actual remote system';
-    const displayName = (item: [string, string]) => item[1];
-    const value = config.hop ? [config.hop, configs.find(c => c[0] === config.hop)?.[1] || config.hop] as const : undefined;
-    return <FieldDropdown key="hop" label="Hop"  {...{ value, values: configs, description, displayName } as const} onChange={callback} optional />;
-})<Pick<HopFieldProps, 'configs'>>(state => {
-    const pairs = new Map<string, string>();
-    for (const { name, label } of state.data.configs) {
-        pairs.set(name, label || name);
-    }
-    return { configs: Array.from(pairs) };
-});
 
 enum ProxyType { http, socks4, socks5, hop }
 const ProxyTypeNames: Record<ProxyType, string> = {
@@ -60,17 +32,10 @@
     [ProxyType.hop]: 'SSH Hop',
 };
 
-<<<<<<< HEAD
-function merged(config: FileSystemConfig, onChange: FSCChanged, onChangeMultiple: FSCChangedMultiple): React.ReactElement | null {
-    function callback(newValue?: ProxyStrings) {
-        // Fields starting with _ don't get saved to file
-        // We use it here so we know when to display the hop stuff
-=======
 function Merged(props: { config: FileSystemConfig, onChange: FSCChanged, onChangeMultiple: FSCChangedMultiple }): React.ReactElement | null {
     const { config, onChange, onChangeMultiple } = props;
     const [showHop, setShowHop] = React.useState(!!config.hop);
     function callback(newValue?: ProxyType) {
->>>>>>> 8f62809e
         if (!newValue) {
             setShowHop(false);
             return onChangeMultiple({
@@ -98,15 +63,9 @@
     const type = config.proxy?.type;
     const value = (config.hop || showHop) ? ProxyType.hop : (type && ProxyType[type]);
     return <React.Fragment key="proxy">
-<<<<<<< HEAD
-        <FieldDropdown key="proxy" label="Proxy" {...{ value, values, description } as const} onChange={callback} optional />
-        {showHop && <HopField config={config} onChange={onChange} />}
-        {config.proxy && proxy(config, onChange)}
-=======
         <FieldDropdown key="proxy" label="Proxy" {...{ value, values, description } as const} displayName={i => ProxyTypeNames[i!]} onChange={callback} optional />
         {(config.hop || showHop) && hop(config, onChange)}
         {config.proxy && hostAndPort(config, onChange)}
->>>>>>> 8f62809e
     </React.Fragment>;
 }
 
