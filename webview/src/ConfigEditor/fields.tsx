import * as React from 'react';
import { FieldDropdown } from 'src/FieldTypes/dropdown';
import { FieldDropdownWithInput } from 'src/FieldTypes/dropdownwithinput';
import { FieldNumber } from 'src/FieldTypes/number';
import { FieldPath } from 'src/FieldTypes/path';
import { FieldString } from 'src/FieldTypes/string';
import { FileSystemConfig, invalidConfigName } from 'src/types/fileSystemConfig';
import FieldConfigGroup from './configGroupField';
import { PROXY_FIELD } from './proxyFields';

export type FieldChanged<K = string, V = any> = (field: K, newValue: V) => void;
export type FSCChanged<K extends keyof FileSystemConfig = keyof FileSystemConfig & string> = FieldChanged<K, FileSystemConfig[K]>;
export type FSCChangedMultiple = (newConfig: Partial<FileSystemConfig>) => void;

function pathValidator(value?: string): string | null {
  if (!value) return null;
  // Following characters aren't allowed: \ / : * ? " < > |
  if (value.match(/[\\/][\\/]/)) return 'Double slashes are not allowed';
  return value.match(/^[~\\/]([^\\/:*?"<>|]+[~\\/])*[^\\/:*?"<>|]*/) ? null : 'Path has to start with / or ~/';
}

export function name(config: FileSystemConfig, onChange: FSCChanged<'name'>): React.ReactElement {
  const callback = (value: string) => onChange('name', value);
  const description = 'Name of the config. Can only exists of lowercase alphanumeric characters, slashes and any of these: _.+-@';
  return <FieldString key="name" label="Name" value={config.name} onChange={callback} validator={invalidConfigName} description={description} />
}

export function merge(config: FileSystemConfig, onChange: FSCChanged<'merge'>): React.ReactElement {
  const callback = (newValue: string) => onChange('merge', newValue === 'Yes' || undefined);
  const description = 'Whether to merge this "lower" config (e.g. from workspace settings) into higher configs (e.g. from global settings)';
  const values = ['Yes', 'No'];
  const value = config.merge ? 'Yes' : 'No';
  return <FieldDropdown key="merge" label="Merge" {...{ value, values, description }} onChange={callback} />
}

export function label(config: FileSystemConfig, onChange: FSCChanged<'label'>): React.ReactElement {
  const callback = (value?: string) => onChange('label', value);
  const description = 'Label to display in some UI places (e.g. popups)';
  return <FieldString key="label" label="Label" value={config.label} onChange={callback} optional={true} description={description} />
}

export function group(config: FileSystemConfig, onChange: FSCChanged<'group'>): React.ReactElement {
  const callback = (newValue: string) => onChange('group', newValue);
  const description = 'Group for this config, to group configs together in some UI places. Allows subgroups, in the format "Group1.SubGroup1.Subgroup2"';
  return <FieldConfigGroup key="group" label="Group" value={config.group} {...{ description }} onChange={callback} optional={true} />
}

export function putty(config: FileSystemConfig, onChange: FSCChanged<'putty'>): React.ReactElement {
  const callback = (newValue: string) => onChange('putty', newValue === '<Auto-detect>' ? true : newValue);
  const description = 'A name of a PuTTY session, or `true` to find the PuTTY session from the host address';
  const values = ['<Auto-detect>'];
  const value = config.putty === true ? '<Auto-detect>' : config.putty || undefined;
  return <FieldDropdownWithInput key="putty" label="PuTTY" {...{ value, values, description }} onChange={callback} optional={true} />
}

export function host(config: FileSystemConfig, onChange: FSCChanged<'host'>): React.ReactElement {
  const callback = (value?: string) => onChange('host', value);
  const description = 'Hostname or IP address of the server. Supports environment variables, e.g. $HOST';
  return <FieldString key="host" label="Host" value={config.host} onChange={callback} optional={true} description={description} />
}

export function port(config: FileSystemConfig, onChange: FSCChanged<'port'>): React.ReactElement {
  const callback = (value: number) => onChange('port', value);
  const description = 'Port number of the server. Supports environment variables, e.g. $PORT';
  return <FieldNumber key="port" label="Port" value={config.port} onChange={callback} optional={true} description={description} />
}

export function root(config: FileSystemConfig, onChange: FSCChanged<'root'>): React.ReactElement {
  const callback = (value: string) => onChange('root', value);
  const description = 'Path on the remote server where the root path in vscode should point to. Defaults to /';
  return <FieldString key="root" label="Root" value={config.root} onChange={callback} optional={true} validator={pathValidator} description={description} />
}

export function agent(config: FileSystemConfig, onChange: FSCChanged<'agent'>): React.ReactElement {
  const callback = (newValue: string) => onChange('agent', newValue === 'pageant' ? (true as any) : newValue);
  const description = `Path to ssh-agent's UNIX socket for ssh-agent-based user authentication. Supports 'pageant' for PuTTY's Pagent, and environment variables, e.g. $SSH_AUTH_SOCK`;
  const values = ['pageant', '//./pipe/openssh-ssh-agent', '$SSH_AUTH_SOCK'];
  const value = (config.agent as any) === true ? 'pageant' : config.agent;
  return <FieldDropdownWithInput key="agent" label="Agent" {...{ value, values, description }} onChange={callback} optional={true} />
}

export function username(config: FileSystemConfig, onChange: FSCChanged<'username'>): React.ReactElement {
  const callback = (newValue?: string) => onChange('username', newValue === '<Prompt>' ? (true as any) : newValue);
  const description = 'Username for authentication. Supports environment variables, e.g. $USERNAME';
  const values = ['<Prompt>'];
  const value = (config.username as any) === true ? '<Prompt>' : config.username;
  return <FieldDropdownWithInput key="username" label="Username" {...{ value, values, description }} onChange={callback} optional={true} />
}

export function password(config: FileSystemConfig, onChange: FSCChanged<'password'>): React.ReactElement {
  const callback = (newValue?: string) => onChange('password', newValue === '<Prompt>' ? (true as any) : newValue);
  const description = 'Password for password-based user authentication. Supports env variables. This gets saved in plaintext! Using prompts or private keys is recommended!';
  const values = ['<Prompt>'];
  const value = (config.password as any) === true ? '<Prompt>' : config.password;
  return <FieldDropdownWithInput key="password" label="Password" {...{ value, values, description }} onChange={callback} optional={true} />
}

export function privateKeyPath(config: FileSystemConfig, onChange: FSCChanged<'privateKeyPath'>): React.ReactElement {
  const callback = (value?: string) => onChange('privateKeyPath', value);
  const description = 'A path to a private key. Supports environment variables, e.g. `$HOMEDRIVE$HOMEPATH/.ssh/myKey.ppk` or `$HOME/.ssh/myKey`';
  return <FieldPath key="privateKeyPath" label="Private key" value={config.privateKeyPath} onChange={callback} optional={true} description={description} />
}

export function passphrase(config: FileSystemConfig, onChange: FSCChanged<'passphrase'>): React.ReactElement {
  const callback = (newValue?: string) => onChange('passphrase', newValue === '<Prompt>' ? (true as any) : newValue);
  const description = 'Passphrase for unlocking an encrypted private key. Supports env variables. This gets saved in plaintext! Using prompts or private keys is recommended!';
  const values = ['<Prompt>'];
  const value = (config.passphrase as any) === true ? '<Prompt>' : config.passphrase;
  return <FieldDropdownWithInput key="passphrase" label="Passphrase" {...{ value, values, description }} onChange={callback} optional={true} />
}

<<<<<<< HEAD
export function debugPort(config: FileSystemConfig, onChange: FSCChanged<'debugPort'>): React.ReactElement {
  const callback = (value?: number) => onChange('debugPort', value);
  const description = 'Debug port to attach';
  return <FieldNumber key="debugPort" label="Debug port" value={config.debugPort} onChange={callback} optional={true} description={description} />  
}

export function debugPreLaunch(config: FileSystemConfig, onChange: FSCChanged<'debugPreLaunch'>): React.ReactElement {
  const callback = (value?: string) => onChange('debugPreLaunch', value);
  const description = 'Task to run before debug session starts. SSH command: e.g. `/opt/vistec/python/bin/python -m ptvsd --host ${config.host} --port ${config.debugPort} --wait ${file}`';
  return <FieldString key="debugPreLaunch" label="Debug Launch" value={config.debugPreLaunch} onChange={callback} optional={true} description={description} />
}


type FieldFactory = (config: FileSystemConfig, onChange: FSCChanged) => React.ReactElement;
export const FIELDS: FieldFactory[] = [name, merge, label, putty, host, port, root, agent, username, password, privateKeyPath, passphrase, debugPort, debugPreLaunch];
=======
export type FieldFactory = (config: FileSystemConfig, onChange: FSCChanged, onChangeMultiple: FSCChangedMultiple) => React.ReactElement | null;
export const FIELDS: FieldFactory[] = [
  name, merge, label, group, putty, host, port,
  root, agent, username, password, privateKeyPath, passphrase,
  PROXY_FIELD];
>>>>>>> 3f7ba568
<|MERGE_RESOLUTION|>--- conflicted
+++ resolved
@@ -109,7 +109,6 @@
   return <FieldDropdownWithInput key="passphrase" label="Passphrase" {...{ value, values, description }} onChange={callback} optional={true} />
 }
 
-<<<<<<< HEAD
 export function debugPort(config: FileSystemConfig, onChange: FSCChanged<'debugPort'>): React.ReactElement {
   const callback = (value?: number) => onChange('debugPort', value);
   const description = 'Debug port to attach';
@@ -122,13 +121,9 @@
   return <FieldString key="debugPreLaunch" label="Debug Launch" value={config.debugPreLaunch} onChange={callback} optional={true} description={description} />
 }
 
-
-type FieldFactory = (config: FileSystemConfig, onChange: FSCChanged) => React.ReactElement;
-export const FIELDS: FieldFactory[] = [name, merge, label, putty, host, port, root, agent, username, password, privateKeyPath, passphrase, debugPort, debugPreLaunch];
-=======
 export type FieldFactory = (config: FileSystemConfig, onChange: FSCChanged, onChangeMultiple: FSCChangedMultiple) => React.ReactElement | null;
 export const FIELDS: FieldFactory[] = [
   name, merge, label, group, putty, host, port,
   root, agent, username, password, privateKeyPath, passphrase,
-  PROXY_FIELD];
->>>>>>> 3f7ba568
+  PROXY_FIELD,
+  debugPort, debugPreLaunch];