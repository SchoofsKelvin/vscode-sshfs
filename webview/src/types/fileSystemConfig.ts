import { ConnectConfig } from 'ssh2';

export interface ProxyConfig {
  type: 'socks4' | 'socks5' | 'http';
  host: string;
  port: number;
}

export type ConfigLocation = number | string;

export function formatConfigLocation(location?: ConfigLocation): string {
  if (!location) return 'Unknown location';
  if (typeof location === 'number') {
    return `${[, 'Global', 'Workspace', 'WorkspaceFolder'][location] || 'Unknown'} settings.json`;
  }
  return location;
}

export function getLocations(configs: FileSystemConfig[]): ConfigLocation[] {
  const res: ConfigLocation[] = [1, 2 /*, 3*/]; // No WorkspaceFolder support (for now)
  // TODO: Suggest creating sshfs.jsonc etc in current workspace folder(s) (UI feature?)
  for (const { _location } of configs) {
    if (!_location) continue;
    if (!res.find(l => l === _location)) {
      res.push(_location);
    }
  }
  return res;
}

export function getGroups(configs: FileSystemConfig[], expanded = false): string[] {
  const res: string[] = [];
  function addGroup(group: string) {
    if (!res.find(l => l === group)) {
      res.push(group);
    }
  }
  for (const { group } of configs) {
    if (!group) continue;
    const groups = expanded ? group.split('.') : [group];
    groups.forEach((g, i) => addGroup([...groups.slice(0, i), g].join('.')));
  }
  return res;
}

export function groupByLocation(configs: FileSystemConfig[]): Array<[ConfigLocation, FileSystemConfig[]]> {
  const res: Array<[ConfigLocation, FileSystemConfig[]]> = [];
  function getForLoc(loc: ConfigLocation = 'Unknown') {
    let found = res.find(([l]) => l === loc);
    if (found) return found;
    found = [loc, []];
    res.push(found);
    return found;
  }
  for (const config of configs) {
    getForLoc(config._location!)[1].push(config);
  }
  return res;
}

export function groupByGroup(configs: FileSystemConfig[]): Array<[string, FileSystemConfig[]]> {
  const res: Array<[string, FileSystemConfig[]]> = [];
  function getForGroup(group: string = '') {
    let found = res.find(([l]) => l === group);
    if (found) return found;
    found = [group, []];
    res.push(found);
    return found;
  }
  for (const config of configs) {
    getForGroup(config.group)[1].push(config);
  }
  return res;
}

export interface FileSystemConfig extends ConnectConfig {
<<<<<<< HEAD
  /* Name of the config. Can only exists of lowercase alphanumeric characters, slashes and any of these: _.+-@ */  
=======
  /** Name of the config. Can only exists of lowercase alphanumeric characters, slashes and any of these: _.+-@ */
>>>>>>> 3f7ba568
  name: string;
  /** Optional label to display in some UI places (e.g. popups) */
  label?: string;
  /** Optional group for this config, to group configs together in some UI places. Allows subgroups, in the format "Group1.SubGroup1.Subgroup2" */
  group?: string;
  /** Whether to merge this "lower" config (e.g. from workspace settings) into higher configs (e.g. from global settings) */
  merge?: boolean;
  /** Path on the remote server where the root path in vscode should point to. Defaults to / */
  root?: string;
  /** A name of a PuTTY session, or `true` to find the PuTTY session from the host address  */
  putty?: string | boolean;
  /** Optional object defining a proxy to use */
  proxy?: ProxyConfig;
  /** Optional path to a private keyfile to authenticate with */
  privateKeyPath?: string;
  /** A name of another config to use as a hop */
  hop?: string;
  /** A command to run on the remote SSH session to start a SFTP session (defaults to sftp subsystem) */
  sftpCommand?: string;
  /** Whether to use a sudo shell (and for which user) to run the sftpCommand in (sftpCommand defaults to /usr/lib/openssh/sftp-server if missing) */
  sftpSudo?: string | boolean;
  /** The filemode to assign to created files */
  newFileMode?: number | string;
  /** Internal property saying where this config comes from. Undefined if this config is merged or something */
  _location?: ConfigLocation;
  /** Internal property keeping track of where this config comes from (including merges) */
  _locations: ConfigLocation[];
  /* Debug port to attach */
  debugPort?: number;
  /* Task to run before debug session starts. SSH command: e.g. `/opt/vistec/python/bin/python -m ptvsd --host ${config.host} --port ${config.debugPort} --wait ${file}` */
  debugPreLaunch?: string;
}

export function invalidConfigName(name: string) {
  if (!name) return 'Missing a name for this SSH FS';
  if (name.match(/^[\w_\\\/\.@\-+]+$/)) return null;
  return `A SSH FS name can only exists of lowercase alphanumeric characters, slashes and any of these: _.+-@`;
}<|MERGE_RESOLUTION|>--- conflicted
+++ resolved
@@ -74,11 +74,7 @@
 }
 
 export interface FileSystemConfig extends ConnectConfig {
-<<<<<<< HEAD
-  /* Name of the config. Can only exists of lowercase alphanumeric characters, slashes and any of these: _.+-@ */  
-=======
   /** Name of the config. Can only exists of lowercase alphanumeric characters, slashes and any of these: _.+-@ */
->>>>>>> 3f7ba568
   name: string;
   /** Optional label to display in some UI places (e.g. popups) */
   label?: string;
