import type { EnvironmentVariable, FileSystemConfig } from 'common/fileSystemConfig';
import { posix as path } from 'path';
import * as readline from 'readline';
import type { Client, ClientChannel } from 'ssh2';
import * as vscode from 'vscode';
import { configMatches, loadConfigs } from './config';
import { getFlag, getFlagBoolean } from './flags';
import { Logging, LOGGING_NO_STACKTRACE } from './logging';
import type { Manager } from './manager';
import { ActivePortForwarding, addForwarding, formatPortForwarding, parsePortForwarding } from './portForwarding';
import type { SSHPseudoTerminal } from './pseudoTerminal';
import { calculateShellConfig, KNOWN_SHELL_CONFIGS, ShellConfig, tryCommand, tryEcho } from './shellConfig';
import type { SSHFileSystem } from './sshFileSystem';
import { mergeEnvironment, toPromise } from './utils';

export interface Connection {
    config: FileSystemConfig;
    actualConfig: FileSystemConfig;
    client: Client;
    home: string;
    shellConfig: ShellConfig;
    environment: EnvironmentVariable[];
    terminals: SSHPseudoTerminal[];
    filesystems: SSHFileSystem[];
<<<<<<< HEAD
    forwardings: ActivePortForwarding[];
=======
    cache: Record<string, any>;
>>>>>>> 8f62809e
    pendingUserCount: number;
    idleTimer: NodeJS.Timeout;
}

export class ConnectionManager {
    protected onConnectionAddedEmitter = new vscode.EventEmitter<Connection>();
    protected onConnectionRemovedEmitter = new vscode.EventEmitter<Connection>();
    protected onConnectionUpdatedEmitter = new vscode.EventEmitter<Connection>();
    protected onPendingChangedEmitter = new vscode.EventEmitter<void>();
    protected connections: Connection[] = [];
    protected pendingConnections: { [name: string]: [Promise<Connection>, FileSystemConfig | undefined] } = {};
    /** Fired when a connection got added (and finished connecting) */
    public readonly onConnectionAdded = this.onConnectionAddedEmitter.event;
    /** Fired when a connection got removed */
    public readonly onConnectionRemoved = this.onConnectionRemovedEmitter.event;
    /** Fired when a connection got updated (terminal added/removed, ...) */
    public readonly onConnectionUpdated = this.onConnectionUpdatedEmitter.event;
    /** Fired when a pending connection gets added/removed */
    public readonly onPendingChanged = this.onPendingChangedEmitter.event;
    public constructor(public readonly manager: Manager) { }
    public getActiveConnection(name: string, config?: FileSystemConfig): Connection | undefined {
        if (config) return this.connections.find(con => configMatches(con.config, config));
        name = name.toLowerCase();
        return this.connections.find(con => con.config.name === name);
    }
    public getActiveConnections(): Connection[] {
        return [...this.connections];
    }
    public getPendingConnections(): [string, FileSystemConfig | undefined][] {
        return Object.keys(this.pendingConnections).map(name => [name, this.pendingConnections[name][1]]);
    }
    protected async _createCommandTerminal(client: Client, shellConfig: ShellConfig, authority: string, debugLogging: boolean): Promise<string> {
        const logging = Logging.scope(`CmdTerm(${authority})`);
        if (!shellConfig.embedSubstitutions) throw new Error(`Shell '${shellConfig.shell}' does not support embedding substitutions`);
        const shell = await toPromise<ClientChannel>(cb => client.shell({}, cb));
        logging.debug(`TTY COMMAND: ${`echo ${shellConfig.embedSubstitutions`::sshfs:${'echo TTY'}:${'tty'}`}\n`}`);
        shell.write(`echo ${shellConfig.embedSubstitutions`::sshfs:${'echo TTY'}:${'tty'}`}\n`);
        return new Promise((resolvePath, rejectPath) => {
            setTimeout(() => rejectPath(new Error('Timeout fetching command path')), 10e3);
            const rl = readline.createInterface(shell);
            shell.once('error', rejectPath);
            shell.once('close', () => rejectPath());
            rl.on('line', async line => {
                if (debugLogging) logging.debug('<< ' + line);
                const [, prefix, cmd, args] = line.match(/(.*?)::sshfs:(\w+):(.*)$/) || [];
                if (!cmd || prefix.endsWith('echo ')) return;
                switch (cmd) {
                    case 'TTY':
                        logging.info('Got TTY path: ' + args);
                        resolvePath(args);
                        break;
                    case 'code':
                        let [pwd, target] = args.split(':::');
                        if (!pwd || !target) {
                            logging.error`Malformed 'code' command args: ${args}`;
                            return;
                        }
                        pwd = pwd.trim();
                        target = target.trim();
                        logging.info`Received command to open '${target}' while in '${pwd}'`;
                        const absolutePath = target.startsWith('/') ? target : path.join(pwd, target);
                        const uri = vscode.Uri.parse(`ssh://${authority}/${absolutePath}`);
                        try {
                            const stat = await vscode.workspace.fs.stat(uri);
                            if (stat.type & vscode.FileType.Directory) {
                                await vscode.workspace.updateWorkspaceFolders(vscode.workspace.workspaceFolders?.length || 0, 0, { uri });
                            } else {
                                await vscode.window.showTextDocument(uri);
                            }
                        } catch (e) {
                            if (e instanceof vscode.FileSystemError) {
                                if (e.code === 'FileNotFound') {
                                    logging.warning(`File '${absolutePath}' not found, prompting to create empty file`);
                                    const choice = await vscode.window.showWarningMessage(`File '${absolutePath}' not found, create it?`, { modal: true }, 'Yes');
                                    if (choice !== 'Yes') return;
                                    try { await vscode.workspace.fs.writeFile(uri, Buffer.of()); } catch (e) {
                                        logging.error(e);
                                        vscode.window.showErrorMessage(`Failed to create an empty file at '${absolutePath}'`);
                                        return;
                                    }
                                    await vscode.window.showTextDocument(uri);
                                    return;
                                }
                                vscode.window.showErrorMessage(`Error opening ${absolutePath}: ${e.name.replace(/ \(FileSystemError\)/g, '')}`);
                            } else {
                                vscode.window.showErrorMessage(`Error opening ${absolutePath}: ${e.message || e}`);
                            }
                        }
                        return;
                    default:
                        logging.error`Unrecognized command ${cmd} with args: ${args}`;
                }
            });
        })
    }
    protected async _createConnection(name: string, config?: FileSystemConfig): Promise<Connection> {
        const logging = Logging.scope(`createConnection(${name},${config ? 'config' : 'undefined'})`);
        logging.info`Creating a new connection for '${name}'`;
        const { createSSH, calculateActualConfig } = await import('./connect');
        // Query and calculate the actual config
        config = config || (await loadConfigs()).find(c => c.name === name);
        if (!config) throw new Error(`No configuration with name '${name}' found`);
        const actualConfig = await calculateActualConfig(config);
        if (!actualConfig) throw new Error('Connection cancelled');
        // Start the actual SSH connection
        const client = await createSSH(actualConfig);
        if (!client) throw new Error(`Could not create SSH session for '${name}'`);
<<<<<<< HEAD
        logging.info(`Remote version: ${(client as any)._remoteVer || 'N/A'}`);
        // Complains about ssh2 library connecting a 'drain' event for every channel
        client.setMaxListeners(0);
=======
        logging.info`Remote version: ${(client as any)._remoteVer || 'N/A'}`;
        // Calculate shell config
        let shellConfig: ShellConfig;
        const [flagSCV, flagSCR] = getFlag("SHELL_CONFIG", config.flags) || [];
        if (flagSCV && typeof flagSCV === 'string') {
            logging.info`Using forced shell config '${flagSCV}' set by ${flagSCR}`;
            shellConfig = KNOWN_SHELL_CONFIGS[flagSCV];
            if (!shellConfig) throw new Error(`The forced shell config '${flagSCV}' does not exist`);
        } else {
            shellConfig = await calculateShellConfig(client, logging);
        }
>>>>>>> 8f62809e
        // Query home directory
        let home: string | Error | null;
        if (shellConfig.isWindows) {
            home = await tryCommand(client, "echo %USERPROFILE%").catch((e: Error) => e);
            if (home === null) home = new Error(`No output for "echo %USERPROFILE%"`);
            if (typeof home === 'string') home = home.trim();
            if (home === "%USERPROFILE%") home = new Error(`Non-substituted output for "echo %USERPROFILE%"`);
        } else {
            home = await tryEcho(client, shellConfig, '~').catch((e: Error) => e);
        }
        if (typeof home !== 'string') {
            const [flagCH] = getFlagBoolean('CHECK_HOME', true, config.flags);
            logging.error('Could not detect home directory', LOGGING_NO_STACKTRACE);
            if (flagCH) {
                if (home) logging.error(home);
                logging.info('If this is expected, disable the CHECK_HOME flag with \'-CHECK_HOME\':');
                logging.info('https://github.com/SchoofsKelvin/vscode-sshfs/issues/270');
                await vscode.window.showErrorMessage(`Couldn't detect the home directory for '${name}'`, 'Okay');
                throw new Error(`Could not detect home directory`);
            } else {
                if (home) logging.warning(home);
                logging.warning('The CHECK_HOME flag is disabled, default to \'/\' and ignore the error');
                home = '';
            }
        }
        logging.debug`Home path: ${home}`;
        // Calculate the environment
        const environment: EnvironmentVariable[] = mergeEnvironment([], config.environment);
        // Set up stuff for receiving remote commands
        const [flagRCV, flagRCR] = getFlagBoolean('REMOTE_COMMANDS', false, actualConfig.flags);
        if (flagRCV) {
<<<<<<< HEAD
            logging.info(`Flag REMOTE_COMMANDS provided in '${flagRCR}', setting up command terminal`);
            const cmdPath = await this._createCommandTerminal(client, name);
            environment.push({ key: 'KELVIN_SSHFS_CMD_PATH', value: cmdPath });
            const sftp = await toPromise<SFTPWrapper>(cb => client.sftp(cb));
            const tmpPath = `/tmp/.Kelvin_sshfs.${actualConfig.username || 'root'}`;
            await toPromise(cb => sftp.writeFile(tmpPath, TMP_PROFILE_SCRIPT, { mode: 0o644 }, cb)).catch(e => {
                const msg = `Could not write profile script to: ${tmpPath}`;
                logging.error(msg, LOGGING_NO_STACKTRACE);
                logging.error(e);
                throw new Error(msg);
            });
=======
            const [flagRCDV, flagRCDR] = getFlagBoolean('DEBUG_REMOTE_COMMANDS', false, actualConfig.flags);
            const withDebugStr = flagRCDV ? ` with debug logging enabled by '${flagRCDR}'` : '';
            logging.info`Flag REMOTE_COMMANDS provided in '${flagRCR}', setting up command terminal${withDebugStr}`;
            if (shellConfig.isWindows) {
                logging.error(`Windows detected, command terminal is not yet supported`, LOGGING_NO_STACKTRACE);
            } else {
                const cmdPath = await this._createCommandTerminal(client, shellConfig, name, flagRCDV);
                environment.push({ key: 'KELVIN_SSHFS_CMD_PATH', value: cmdPath });
            }
>>>>>>> 8f62809e
        }
        logging.debug`Environment: ${environment}`;
        // Set up the Connection object
        let timeoutCounter = 0;
        const con: Connection = {
            config, client, actualConfig, home, shellConfig, environment,
            terminals: [],
            filesystems: [],
<<<<<<< HEAD
            forwardings: [],
=======
            cache: {},
>>>>>>> 8f62809e
            pendingUserCount: 0,
            idleTimer: setInterval(() => { // Automatically close connection when idle for a while
                timeoutCounter = timeoutCounter ? timeoutCounter - 1 : 0;
                if (con.pendingUserCount) return; // Still got starting filesystems/terminals on this connection
                con.filesystems = con.filesystems.filter(fs => !fs.closed && !fs.closing);
                if (con.filesystems.length) return; // Still got active filesystems on this connection
                if (con.terminals.length) return; // Still got active terminals on this connection
                if (con.forwardings.length) return; // Still got active port forwardings on this connection
                if (timeoutCounter !== 1) return timeoutCounter = 2;
                // timeoutCounter === 1, so it's been inactive for at least 5 seconds, close it!
                this.closeConnection(con, 'Idle with no active filesystems/terminals');
            }, 5e3),
        };
        // Setup auto-reconnecting (hacky but better than nothing)
        (client.once as typeof client.on)('close', async hadError => {
            if (!hadError) return; // No error, so was expected?
            logging.warning('Connection closed due to an error');
            this.closeConnection(con, 'Connection closed due to an error');
            const choice = await vscode.window.showErrorMessage(`Connection to ${actualConfig.label || actualConfig.name} closed due to an error`, 'Ignore', 'Reconnect');
            if (choice === 'Ignore') return;
            // The "Reconnect" is actually just "create brand new connection" without even trying to e.g. reforward ports
            this.createConnection(name, config).catch(e => {
                logging.error('Reconnect failed', LOGGING_NO_STACKTRACE);
                logging.error(e);
                vscode.window.showErrorMessage(`Reconnect failed: ${e.message || e}`);
            });
        });
        // Setup initial port forwardings
        setImmediate(async () => {
            const forwards = (actualConfig.forwardings || []).map(f => parsePortForwarding(f, 'report'));
            const badForwards = forwards.reduce((tot, f) => f ? tot : tot + 1, 0);
            if (badForwards) vscode.window.showWarningMessage(`Could not parse ${badForwards} of ${forwards.length} port forwarding from the config, ignoring them`);
            let failed = 0;
            console.log(forwards);
            for (const forward of forwards) {
                logging.debug(`forward: ${forward}`);
                if (!forward) continue;
                logging.info(`Adding forwarding ${formatPortForwarding(forward)}`);
                try {
                    await addForwarding(this.manager, con, forward);
                } catch (e) {
                    logging.error(`Error during forwarding ${formatPortForwarding(forward)}:`, LOGGING_NO_STACKTRACE);
                    logging.error(e);
                    failed++;
                }
            }
            if (failed) vscode.window.showWarningMessage(`Failed ${failed} of ${forwards.length - badForwards} port forwardings from the config`);
        });
        this.connections.push(con);
        this.onConnectionAddedEmitter.fire(con);
        return con;
    }
    public async createConnection(name: string, config?: FileSystemConfig): Promise<Connection> {
        const con = this.getActiveConnection(name, config);
        if (con) return con;
        let pending = this.pendingConnections[name];
        if (pending) return pending[0];
        pending = [this._createConnection(name, config), config];
        this.pendingConnections[name] = pending;
        this.onPendingChangedEmitter.fire();
        pending[0].finally(() => {
            delete this.pendingConnections[name];
            this.onPendingChangedEmitter.fire();
        });
        return pending[0];
    }
    public closeConnection(connection: Connection, reason?: string) {
        const index = this.connections.indexOf(connection);
        if (index === -1) return;
        reason = reason ? `'${reason}' as reason` : ' no reason given';
        Logging.info`Closing connection to '${connection.actualConfig.name}' with ${reason}`;
        this.connections.splice(index, 1);
        clearInterval(connection.idleTimer);
        this.onConnectionRemovedEmitter.fire(connection);
<<<<<<< HEAD
        connection.client.destroy();
        connection.forwardings.forEach(f => f[2]());
        connection.forwardings = [];
=======
        connection.client.end();
>>>>>>> 8f62809e
    }
    // Without making createConnection return a Proxy, or making Connection a class with
    // getters and setters informing the manager that created it, we don't know if it updated.
    // So stuff that updates connections should inform us by calling this method.
    // (currently the only thing this matters for is the 'sshfs-connections' tree view)
    // The updater callback just allows for syntactic sugar e.g. update(con, con => modifyCon(con))
    public update(connection: Connection, updater?: (con: Connection) => void) {
        updater?.(connection);
        this.onConnectionUpdatedEmitter.fire(connection);
    }
}<|MERGE_RESOLUTION|>--- conflicted
+++ resolved
@@ -5,11 +5,11 @@
 import * as vscode from 'vscode';
 import { configMatches, loadConfigs } from './config';
 import { getFlag, getFlagBoolean } from './flags';
-import { Logging, LOGGING_NO_STACKTRACE } from './logging';
+import { LOGGING_NO_STACKTRACE, Logging } from './logging';
 import type { Manager } from './manager';
 import { ActivePortForwarding, addForwarding, formatPortForwarding, parsePortForwarding } from './portForwarding';
 import type { SSHPseudoTerminal } from './pseudoTerminal';
-import { calculateShellConfig, KNOWN_SHELL_CONFIGS, ShellConfig, tryCommand, tryEcho } from './shellConfig';
+import { KNOWN_SHELL_CONFIGS, ShellConfig, calculateShellConfig, tryCommand, tryEcho } from './shellConfig';
 import type { SSHFileSystem } from './sshFileSystem';
 import { mergeEnvironment, toPromise } from './utils';
 
@@ -22,11 +22,8 @@
     environment: EnvironmentVariable[];
     terminals: SSHPseudoTerminal[];
     filesystems: SSHFileSystem[];
-<<<<<<< HEAD
+    cache: Record<string, any>;
     forwardings: ActivePortForwarding[];
-=======
-    cache: Record<string, any>;
->>>>>>> 8f62809e
     pendingUserCount: number;
     idleTimer: NodeJS.Timeout;
 }
@@ -134,11 +131,6 @@
         // Start the actual SSH connection
         const client = await createSSH(actualConfig);
         if (!client) throw new Error(`Could not create SSH session for '${name}'`);
-<<<<<<< HEAD
-        logging.info(`Remote version: ${(client as any)._remoteVer || 'N/A'}`);
-        // Complains about ssh2 library connecting a 'drain' event for every channel
-        client.setMaxListeners(0);
-=======
         logging.info`Remote version: ${(client as any)._remoteVer || 'N/A'}`;
         // Calculate shell config
         let shellConfig: ShellConfig;
@@ -150,7 +142,8 @@
         } else {
             shellConfig = await calculateShellConfig(client, logging);
         }
->>>>>>> 8f62809e
+        // Complains about ssh2 library connecting a 'drain' event for every channel
+        client.setMaxListeners(0);
         // Query home directory
         let home: string | Error | null;
         if (shellConfig.isWindows) {
@@ -182,19 +175,6 @@
         // Set up stuff for receiving remote commands
         const [flagRCV, flagRCR] = getFlagBoolean('REMOTE_COMMANDS', false, actualConfig.flags);
         if (flagRCV) {
-<<<<<<< HEAD
-            logging.info(`Flag REMOTE_COMMANDS provided in '${flagRCR}', setting up command terminal`);
-            const cmdPath = await this._createCommandTerminal(client, name);
-            environment.push({ key: 'KELVIN_SSHFS_CMD_PATH', value: cmdPath });
-            const sftp = await toPromise<SFTPWrapper>(cb => client.sftp(cb));
-            const tmpPath = `/tmp/.Kelvin_sshfs.${actualConfig.username || 'root'}`;
-            await toPromise(cb => sftp.writeFile(tmpPath, TMP_PROFILE_SCRIPT, { mode: 0o644 }, cb)).catch(e => {
-                const msg = `Could not write profile script to: ${tmpPath}`;
-                logging.error(msg, LOGGING_NO_STACKTRACE);
-                logging.error(e);
-                throw new Error(msg);
-            });
-=======
             const [flagRCDV, flagRCDR] = getFlagBoolean('DEBUG_REMOTE_COMMANDS', false, actualConfig.flags);
             const withDebugStr = flagRCDV ? ` with debug logging enabled by '${flagRCDR}'` : '';
             logging.info`Flag REMOTE_COMMANDS provided in '${flagRCR}', setting up command terminal${withDebugStr}`;
@@ -204,7 +184,6 @@
                 const cmdPath = await this._createCommandTerminal(client, shellConfig, name, flagRCDV);
                 environment.push({ key: 'KELVIN_SSHFS_CMD_PATH', value: cmdPath });
             }
->>>>>>> 8f62809e
         }
         logging.debug`Environment: ${environment}`;
         // Set up the Connection object
@@ -213,11 +192,8 @@
             config, client, actualConfig, home, shellConfig, environment,
             terminals: [],
             filesystems: [],
-<<<<<<< HEAD
+            cache: {},
             forwardings: [],
-=======
-            cache: {},
->>>>>>> 8f62809e
             pendingUserCount: 0,
             idleTimer: setInterval(() => { // Automatically close connection when idle for a while
                 timeoutCounter = timeoutCounter ? timeoutCounter - 1 : 0;
@@ -232,8 +208,13 @@
             }, 5e3),
         };
         // Setup auto-reconnecting (hacky but better than nothing)
-        (client.once as typeof client.on)('close', async hadError => {
-            if (!hadError) return; // No error, so was expected?
+        let hadError = false;
+        client.on('error', e => {
+            logging.error`Client encountered an error: ${e}`;
+            hadError = true;
+        });
+        (client.once as typeof client.on)('close', async () => {
+            if (!hadError) return;
             logging.warning('Connection closed due to an error');
             this.closeConnection(con, 'Connection closed due to an error');
             const choice = await vscode.window.showErrorMessage(`Connection to ${actualConfig.label || actualConfig.name} closed due to an error`, 'Ignore', 'Reconnect');
@@ -292,13 +273,9 @@
         this.connections.splice(index, 1);
         clearInterval(connection.idleTimer);
         this.onConnectionRemovedEmitter.fire(connection);
-<<<<<<< HEAD
-        connection.client.destroy();
+        connection.client.end();
         connection.forwardings.forEach(f => f[2]());
         connection.forwardings = [];
-=======
-        connection.client.end();
->>>>>>> 8f62809e
     }
     // Without making createConnection return a Proxy, or making Connection a class with
     // getters and setters informing the manager that created it, we don't know if it updated.
