import type { EnvironmentVariable, FileSystemConfig } from 'common/fileSystemConfig';
import * as path from 'path';
import type { ClientChannel, PseudoTtyOptions } from 'ssh2';
import * as vscode from 'vscode';
import { getFlagBoolean } from './flags';
import type { Connection } from './connection';
import { Logging, LOGGING_NO_STACKTRACE } from './logging';
import { environmentToExportString, joinCommands, mergeEnvironment, toPromise } from './utils';

const [HEIGHT, WIDTH] = [480, 640];
const PSEUDO_TTY_OPTIONS: Partial<PseudoTtyOptions> = {
    height: HEIGHT, width: WIDTH, term: 'xterm-256color',
};

export interface SSHPseudoTerminal extends vscode.Pseudoterminal {
    onDidClose: vscode.Event<number>; // Redeclaring that it isn't undefined
    onDidOpen: vscode.Event<void>;
    handleInput(data: string): void; // We don't support/need read-only terminals for now
    status: 'opening' | 'open' | 'closed' | 'wait-to-close';
    connection: Connection;
    /** Could be undefined if it only gets created during psy.open() instead of beforehand */
    channel?: ClientChannel;
    /** Either set by the code calling createTerminal, otherwise "calculated" and hopefully found */
    terminal?: vscode.Terminal;
}

export function isSSHPseudoTerminal(terminal: vscode.Pseudoterminal): terminal is SSHPseudoTerminal {
    const term = terminal as SSHPseudoTerminal;
    return !!(term.connection && term.status && term.handleInput);
}

export interface TerminalOptions {
    connection: Connection;
    environment?: EnvironmentVariable[];
    /** If absent, this defaults to config.root if present, otherwise whatever the remote shell picks as default */
    workingDirectory?: string;
    /** The command to run in the remote shell. If undefined, a (regular interactive) shell is started instead by running $SHELL*/
    command?: string;
}

export function replaceVariables(value: string, config: FileSystemConfig): string {
    return value.replace(/\$\{(.*?)\}/g, (str, match: string) => {
        if (!match.startsWith('remote')) return str; // Our variables always start with "remote"
        // https://github.com/microsoft/vscode/blob/bebd06640734c37f6d5f1a82b13297ce1d297dd1/src/vs/workbench/services/configurationResolver/common/variableResolver.ts#L156
        const [key, argument] = match.split(':') as [string, string?];
        const getFilePath = (): vscode.Uri => {
            const uri = vscode.window.activeTextEditor?.document?.uri;
            if (uri && uri.scheme === 'ssh') return uri;
            if (uri) throw new Error(`Variable ${str}: Active editor is not a ssh:// file`);
            throw new Error(`Variable ${str} can not be resolved. Please open an editor.`);
        }
        const getFolderPathForFile = (): vscode.Uri => {
            const filePath = getFilePath();
            const uri = vscode.workspace.getWorkspaceFolder(filePath)?.uri;
            if (uri) return uri;
            throw new Error(`Variable ${str}: can not find workspace folder of '${filePath}'.`);
        }
        const { workspaceFolders = [] } = vscode.workspace;
        const sshFolders = workspaceFolders.filter(ws => ws.uri.scheme === 'ssh');
        const sshFolder = sshFolders.length === 1 ? sshFolders[0] : undefined;
        const getFolderUri = (): vscode.Uri => {
            const { workspaceFolders = [] } = vscode.workspace;
            if (argument) {
                const uri = workspaceFolders.find(ws => ws.name === argument)?.uri;
                if (uri && uri.scheme === 'ssh') return uri;
                if (uri) throw new Error(`Variable ${str}: Workspace folder '${argument}' is not a ssh:// folder`);
                throw new Error(`Variable ${str} can not be resolved. No such folder '${argument}'.`);
            }
            if (sshFolder) return sshFolder.uri;
            if (sshFolders.length > 1) {
                throw new Error(`Variable ${str} can not be resolved in a multi ssh:// folder workspace. Scope this variable using ':' and a workspace folder name.`);
            }
            throw new Error(`Variable ${str} can not be resolved. Please open an ssh:// folder.`);
        };
        switch (key) {
            case 'remoteWorkspaceRoot':
            case 'remoteWorkspaceFolder':
                return getFolderUri().path;
            case 'remoteWorkspaceRootFolderName':
            case 'remoteWorkspaceFolderBasename':
                return path.basename(getFolderUri().path);
            case 'remoteFile':
                return getFilePath().path;
            case 'remoteFileWorkspaceFolder':
                return getFolderPathForFile().path;
            case 'remoteRelativeFile':
                if (sshFolder || argument)
                    return path.relative(getFolderUri().path, getFilePath().path);
                return getFilePath().path;
            case 'remoteRelativeFileDirname': {
                const dirname = path.dirname(getFilePath().path);
                if (sshFolder || argument) {
                    const relative = path.relative(getFolderUri().path, dirname);
                    return relative.length === 0 ? '.' : relative;
                }
                return dirname;
            }
            case 'remoteFileDirname':
                return path.dirname(getFilePath().path);
            case 'remoteFileExtname':
                return path.extname(getFilePath().path);
            case 'remoteFileBasename':
                return path.basename(getFilePath().path);
            case 'remoteFileBasenameNoExtension': {
                const basename = path.basename(getFilePath().path);
                return (basename.slice(0, basename.length - path.extname(basename).length));
            }
            case 'remoteFileDirnameBasename':
                return path.basename(path.dirname(getFilePath().path));
            case 'remotePathSeparator':
                // Not sure if we even need/want this variable, but sure
                return path.posix.sep;
            default:
                const msg = `Unrecognized task variable '${str}' starting with 'remote', ignoring`;
                Logging.warning(msg, LOGGING_NO_STACKTRACE);
                vscode.window.showWarningMessage(msg);
                return str;
        }
    });
}

export async function replaceVariablesRecursive<T>(object: T, handler: (value: string) => string | Promise<string>): Promise<T> {
    if (typeof object === 'string') return handler(object) as any;
    if (Array.isArray(object)) return object.map(v => this.replaceVariablesRecursive(v, handler)) as any;
    if (typeof object == 'object' && object !== null && !(object instanceof RegExp) && !(object instanceof Date)) {
        // ^ Same requirements VS Code applies: https://github.com/microsoft/vscode/blob/bebd06640734c37f6d5f1a82b13297ce1d297dd1/src/vs/base/common/types.ts#L34
        const result: any = {};
        for (let key in object) {
            const value = await replaceVariablesRecursive(object[key], handler);
            key = await replaceVariablesRecursive(key, handler);
            result[key] = value;
        }
        return result;
    }
    return object;
}

export async function createTerminal(options: TerminalOptions): Promise<SSHPseudoTerminal> {
    const { connection } = options;
    const { actualConfig, client, shellConfig } = connection;
    const onDidWrite = new vscode.EventEmitter<string>();
    const onDidClose = new vscode.EventEmitter<number>();
    const onDidOpen = new vscode.EventEmitter<void>();
    let terminal: vscode.Terminal | undefined;
    // Won't actually open the remote terminal until pseudo.open(dims) is called
    const pseudo: SSHPseudoTerminal = {
        status: 'opening',
        connection,
        onDidWrite: onDidWrite.event,
        onDidClose: onDidClose.event,
        onDidOpen: onDidOpen.event,
        close() {
            const { channel, status } = pseudo;
            if (status === 'closed') return;
            if (channel) {
                pseudo.status = 'closed';
                channel.signal!('INT');
                channel.signal!('SIGINT');
                channel.write('\x03');
                channel.close();
                pseudo.channel = undefined;
            }
            if (status === 'wait-to-close') {
                pseudo.terminal?.dispose();
                pseudo.terminal = undefined;
                pseudo.status = 'closed';
                onDidClose.fire(0);
            }
        },
        async open(dims) {
            onDidWrite.fire(`Connecting to ${actualConfig.label || actualConfig.name}...\r\n`);
            try {
                const [useWinCmdSep] = getFlagBoolean('WINDOWS_COMMAND_SEPARATOR', shellConfig.isWindows, actualConfig.flags);
                const separator = useWinCmdSep ? ' && ' : '; ';
                let commands: string[] = [];
                let SHELL = '$SHELL';
                if (shellConfig.isWindows) SHELL = shellConfig.shell;
                // Add exports for environment variables if needed
                const env = mergeEnvironment(connection.environment, options.environment);
                commands.push(environmentToExportString(env, shellConfig.setEnv));
                // Beta feature to add a "code <file>" command in terminals to open the file locally
<<<<<<< HEAD
                if (getFlagBoolean('REMOTE_COMMANDS', false, actualConfig.flags)[0]) {
                    const tmpPath = `/tmp/.Kelvin_sshfs.${actualConfig.username || 'root'}`;
                    // For bash
                    commands.push(`export ORIG_PROMPT_COMMAND="$PROMPT_COMMAND"`);
                    commands.push(`export PROMPT_COMMAND='source ${tmpPath} PC; $ORIG_PROMPT_COMMAND'`);
                    // For sh
                    commands.push(`export OLD_ENV="$ENV"`); // not actually used (yet?)
                    commands.push(`export ENV=${tmpPath}`);
=======
                if (getFlagBoolean('REMOTE_COMMANDS', false, actualConfig.flags)[0] && shellConfig.setupRemoteCommands) {
                    const rcCmds = await shellConfig.setupRemoteCommands(connection);
                    if (rcCmds?.length) commands.push(joinCommands(rcCmds, separator)!);
>>>>>>> 8f62809e
                }
                // Push the actual command or (default) shell command with replaced variables
                if (options.command) {
                    commands.push(replaceVariables(options.command.replace(/$SHELL/g, SHELL), actualConfig));
                } else {
                    const tc = joinCommands(actualConfig.terminalCommand, separator);
                    let cmd = tc ? replaceVariables(tc.replace(/$SHELL/g, SHELL), actualConfig) : SHELL;
                    commands.push(cmd);
                }
                // There isn't a proper way of setting the working directory, but this should work in most cases
                let { workingDirectory } = options;
                workingDirectory = workingDirectory || actualConfig.root;
                let cmd = joinCommands(commands, separator)!;
                if (workingDirectory) {
                    if (cmd.includes('${workingDirectory}')) {
                        cmd = cmd.replace(/\${workingDirectory}/g, workingDirectory);
                    } else {
                        // TODO: Maybe replace with `connection.home`? Especially with Windows not supporting ~
                        if (workingDirectory.startsWith('~')) {
                            if (shellConfig.isWindows)
                                throw new Error(`Working directory '${workingDirectory}' starts with ~ for a Windows shell`);
                            // So `cd "~/a/b/..." apparently doesn't work, but `~/"a/b/..."` does
                            // `"~"` would also fail but `~/""` works fine it seems
                            workingDirectory = `~/"${workingDirectory.slice(2)}"`;
                        } else {
                            if (shellConfig.isWindows && workingDirectory.match(/^\/[a-zA-Z]:/))
                                workingDirectory = workingDirectory.slice(1);
                            workingDirectory = `"${workingDirectory}"`;
                        }
                        cmd = joinCommands([`cd ${workingDirectory}`, ...commands], separator)!;
                    }
                } else {
                    cmd = cmd.replace(/\${workingDirectory}/g, '');
                }
                const pseudoTtyOptions: Partial<PseudoTtyOptions> = { ...PSEUDO_TTY_OPTIONS, cols: dims?.columns, rows: dims?.rows };
                Logging.debug(`Starting shell for ${connection.actualConfig.name}: ${cmd}`);
                const channel = await toPromise<ClientChannel | undefined>(cb => client.exec(cmd, { pty: pseudoTtyOptions }, cb));
                if (!channel) throw new Error('Could not create remote terminal');
                pseudo.channel = channel;
                const startTime = Date.now();
                channel.once('exit', (code, signal, _, description) => {
                    Logging.debug`Terminal session closed: ${{ code, signal, description, status: pseudo.status }}`;
                    if (code && (Date.now() < startTime + 1000) && !options.command) {
                        // Terminal failed within a second, let's keep it open for the user to see the error (if this isn't a task)
                        onDidWrite.fire(`Got error code ${code}${signal ? ` with signal ${signal}` : ''}\r\n`);
                        if (description) onDidWrite.fire(`Extra info: ${description}\r\n`);
                        onDidWrite.fire('Press a key to close the terminal\r\n');
                        onDidWrite.fire('Possible more stdout/stderr below:\r\n');
                        pseudo.status = 'wait-to-close';
                    } else {
                        onDidClose.fire(code || 0);
                        pseudo.status = 'closed';
                    }
                });
                channel.once('readable', () => {
                    // Inform others (e.g. createTaskTerminal) that the terminal is ready to be used
                    if (pseudo.status === 'opening') pseudo.status = 'open';
                    onDidOpen.fire();
                });
                channel.on('data', chunk => onDidWrite.fire(chunk.toString()));
                channel.stderr!.on('data', chunk => onDidWrite.fire(chunk.toString()));
                // TODO: ^ Keep track of stdout's color, switch to red, output, then switch back?
            } catch (e) {
                Logging.error`Error starting SSH terminal:\n${e}`;
                onDidWrite.fire(`Error starting SSH terminal:\r\n${e}\r\n`);
                onDidClose.fire(1);
                pseudo.status = 'closed';
                pseudo.channel?.destroy();
                pseudo.channel = undefined;
            }
        },
        get terminal(): vscode.Terminal | undefined {
            return terminal ||= vscode.window.terminals.find(t => 'pty' in t.creationOptions && t.creationOptions.pty === pseudo);
        },
        set terminal(term: vscode.Terminal | undefined) {
            terminal = term;
        },
        setDimensions(dims) {
            pseudo.channel?.setWindow!(dims.rows, dims.columns, HEIGHT, WIDTH);
        },
        handleInput(data) {
            if (pseudo.status === 'wait-to-close') return pseudo.close();
            pseudo.channel?.write(data);
        },
    };
    return pseudo;
}

export interface TextTerminal extends vscode.Pseudoterminal {
    write(text: string): void;
    close(code?: number): void;
    onDidClose: vscode.Event<number>; // Redeclaring that it isn't undefined
    onDidOpen: vscode.Event<void>;
}

export function createTextTerminal(initialText?: string): TextTerminal {
    const onDidWrite = new vscode.EventEmitter<string>();
    const onDidClose = new vscode.EventEmitter<number>();
    const onDidOpen = new vscode.EventEmitter<void>();
    return {
        write: onDidWrite.fire.bind(onDidWrite),
        close: onDidClose.fire.bind(onDidClose),
        onDidWrite: onDidWrite.event,
        onDidClose: onDidClose.event,
        onDidOpen: onDidOpen.event,
        open: () => initialText && (onDidWrite.fire(initialText + '\r\n'), onDidClose.fire(1)),
    };
}<|MERGE_RESOLUTION|>--- conflicted
+++ resolved
@@ -2,9 +2,9 @@
 import * as path from 'path';
 import type { ClientChannel, PseudoTtyOptions } from 'ssh2';
 import * as vscode from 'vscode';
+import type { Connection } from './connection';
 import { getFlagBoolean } from './flags';
-import type { Connection } from './connection';
-import { Logging, LOGGING_NO_STACKTRACE } from './logging';
+import { LOGGING_NO_STACKTRACE, Logging } from './logging';
 import { environmentToExportString, joinCommands, mergeEnvironment, toPromise } from './utils';
 
 const [HEIGHT, WIDTH] = [480, 640];
@@ -179,20 +179,9 @@
                 const env = mergeEnvironment(connection.environment, options.environment);
                 commands.push(environmentToExportString(env, shellConfig.setEnv));
                 // Beta feature to add a "code <file>" command in terminals to open the file locally
-<<<<<<< HEAD
-                if (getFlagBoolean('REMOTE_COMMANDS', false, actualConfig.flags)[0]) {
-                    const tmpPath = `/tmp/.Kelvin_sshfs.${actualConfig.username || 'root'}`;
-                    // For bash
-                    commands.push(`export ORIG_PROMPT_COMMAND="$PROMPT_COMMAND"`);
-                    commands.push(`export PROMPT_COMMAND='source ${tmpPath} PC; $ORIG_PROMPT_COMMAND'`);
-                    // For sh
-                    commands.push(`export OLD_ENV="$ENV"`); // not actually used (yet?)
-                    commands.push(`export ENV=${tmpPath}`);
-=======
                 if (getFlagBoolean('REMOTE_COMMANDS', false, actualConfig.flags)[0] && shellConfig.setupRemoteCommands) {
                     const rcCmds = await shellConfig.setupRemoteCommands(connection);
                     if (rcCmds?.length) commands.push(joinCommands(rcCmds, separator)!);
->>>>>>> 8f62809e
                 }
                 // Push the actual command or (default) shell command with replaced variables
                 if (options.command) {
