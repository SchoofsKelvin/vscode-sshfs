--- conflicted
+++ resolved
@@ -3,14 +3,11 @@
 import { Logging } from './logging';
 import type { Manager } from './manager';
 
-<<<<<<< HEAD
-=======
 const ALL_DEBUG_FLAGS = [
   'stat', 'readDirectory', 'createDirectory',
   'readFile', 'writeFile', 'delete', 'rename',
 ].map(v => v.toLowerCase());
 
->>>>>>> 8f62809e
 export class FileSystemRouter implements vscode.FileSystemProvider {
   public onDidChangeFile: vscode.Event<vscode.FileChangeEvent[]>;
   protected onDidChangeFileEmitter = new vscode.EventEmitter<vscode.FileChangeEvent[]>();
