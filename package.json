--- conflicted
+++ resolved
@@ -453,20 +453,12 @@
     "dependencies": {
         "common": "workspace:*",
         "event-stream": "^4.0.1",
-<<<<<<< HEAD
         "ip-matching": "^2.0.0",
-        "jsonc-parser": "^2.0.0",
+        "jsonc-parser": "^3.2.0",
         "node-socksv5": "^1.0.3",
-        "socks": "^2.6.1",
-        "ssh2": "^0.8.9",
-        "ssh2-streams": "^0.4.10",
-        "webview": "workspace:*",
-=======
-        "jsonc-parser": "^3.2.0",
         "semver": "^7.3.5",
         "socks": "^2.2.0",
         "ssh2": "^1.11.0",
->>>>>>> 8f62809e
         "winreg": "^1.2.4"
     },
     "resolutions": {
